# -*- coding: utf-8 -*-
from .notebook_integration import (notebook_extension, live_plot,
                                   active_plotting_tasks)

from . import learner
from . import runner
from . import utils

<<<<<<< HEAD
from .learner import (Learner1D, Learner2D, LearnerND, AverageLearner,
                      BalancingLearner, DataSaver, IntegratorLearner)
=======
from .learner import (Learner1D, Learner2D, AverageLearner,
                      BalancingLearner, make_datasaver, DataSaver,
                      IntegratorLearner)
try:
    # Only available if 'scikit-optimize' is installed
    from .learner import SKOptLearner
except ImportError:
    pass

>>>>>>> 83d5722d
from .runner import Runner, BlockingRunner
from . import version

__version__ = version.version

del notebook_integration  # to avoid confusion with `notebook_extension`
del version<|MERGE_RESOLUTION|>--- conflicted
+++ resolved
@@ -6,11 +6,7 @@
 from . import runner
 from . import utils
 
-<<<<<<< HEAD
 from .learner import (Learner1D, Learner2D, LearnerND, AverageLearner,
-                      BalancingLearner, DataSaver, IntegratorLearner)
-=======
-from .learner import (Learner1D, Learner2D, AverageLearner,
                       BalancingLearner, make_datasaver, DataSaver,
                       IntegratorLearner)
 try:
@@ -19,7 +15,6 @@
 except ImportError:
     pass
 
->>>>>>> 83d5722d
 from .runner import Runner, BlockingRunner
 from . import version
 
